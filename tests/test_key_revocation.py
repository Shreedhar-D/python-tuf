#!/usr/bin/env python

"""
<Program Name>
  test_key_revocation.py

<Author>
  Vladimir Diaz.

<Started>
  April 28, 2016.

<Copyright>
  See LICENSE for licensing information.

<Purpose>
  Integration test that verifies top-level roles are updated after all of their
  keys have been revoked. There are unit tests in 'test_repository_tool.py'
  that verify key and role revocation of specific roles, but these should be
  expanded to verify key revocations over the span of multiple snapshots of the
  repository.   
  
  The 'unittest_toolbox.py' module was created to provide additional testing
  tools, such as automatically deleting temporary files created in test cases.
  For more information on the additional testing tools, see
  'tests/unittest_toolbox.py'.
"""

# Help with Python 3 compatibility, where the print statement is a function, an
# implicit relative import is invalid, and the '/' operator performs true
# division.  Example:  print 'hello world' raises a 'SyntaxError' exception.
from __future__ import print_function
from __future__ import absolute_import
from __future__ import division
from __future__ import unicode_literals

import os
import time
import shutil
import copy
import tempfile
import logging
import random
import subprocess
import sys

# 'unittest2' required for testing under Python < 2.7.
if sys.version_info >= (2, 7):
  import unittest

else:
  import unittest2 as unittest 

import tuf
import tuf.log
import tuf.conf
import tuf.roledb
import tuf.keydb
import tuf.repository_tool as repo_tool
import tuf.unittest_toolbox as unittest_toolbox
import tuf.client.updater as updater
import six

logger = logging.getLogger('tuf.test_key_revocation')
repo_tool.disable_console_log_messages()


class TestKeyRevocation(unittest_toolbox.Modified_TestCase):

  @classmethod
  def setUpClass(cls):
    # setUpClass() is called before tests in an individual class are executed.
    
    # Create a temporary directory to store the repository, metadata, and target
    # files.  'temporary_directory' must be deleted in TearDownModule() so that
    # temporary files are always removed, even when exceptions occur. 
    cls.temporary_directory = tempfile.mkdtemp(dir=os.getcwd())
    
    # Launch a SimpleHTTPServer (serves files in the current directory).  Test
    # cases will request metadata and target files that have been pre-generated
    # in 'tuf/tests/repository_data', which will be served by the
    # SimpleHTTPServer launched here.  The test cases of
    # 'test_key_revocation.py' assume the pre-generated metadata files have a
    # specific structure, such as a delegated role, three target files, five
    # key files, etc.
    cls.SERVER_PORT = random.randint(30000, 45000)
    command = ['python', 'simple_server.py', str(cls.SERVER_PORT)]
    cls.server_process = subprocess.Popen(command, stderr=subprocess.PIPE)
    logger.info('\n\tServer process started.')
    logger.info('\tServer process id: '+str(cls.server_process.pid))
    logger.info('\tServing on port: '+str(cls.SERVER_PORT))
    cls.url = 'http://localhost:'+str(cls.SERVER_PORT) + os.path.sep

    # NOTE: Following error is raised if a delay is not applied:
    # <urlopen error [Errno 111] Connection refused>
    time.sleep(1)



  @classmethod 
  def tearDownClass(cls):
    # tearDownModule() is called after all the tests have run.
    # http://docs.python.org/2/library/unittest.html#class-and-module-fixtures
   
    # Remove the temporary repository directory, which should contain all the
    # metadata, targets, and key files generated for the test cases.
    shutil.rmtree(cls.temporary_directory)
    
    # Kill the SimpleHTTPServer process.
    if cls.server_process.returncode is None:
      logger.info('\tServer process '+str(cls.server_process.pid)+' terminated.')
      cls.server_process.kill()



  def setUp(self):
    # We are inheriting from custom class.
    unittest_toolbox.Modified_TestCase.setUp(self)
  
    # Copy the original repository files provided in the test folder so that
    # any modifications made to repository files are restricted to the copies.
    # The 'repository_data' directory is expected to exist in 'tuf.tests/'.
    original_repository_files = os.path.join(os.getcwd(), 'repository_data') 
    temporary_repository_root = \
      self.make_temp_directory(directory=self.temporary_directory)
  
    # The original repository, keystore, and client directories will be copied
    # for each test case. 
    original_repository = os.path.join(original_repository_files, 'repository')
    original_keystore = os.path.join(original_repository_files, 'keystore')
    original_client = os.path.join(original_repository_files, 'client')

    # Save references to the often-needed client repository directories.
    # Test cases need these references to access metadata and target files. 
    self.repository_directory = \
      os.path.join(temporary_repository_root, 'repository')
    self.keystore_directory = \
      os.path.join(temporary_repository_root, 'keystore')
    self.client_directory = os.path.join(temporary_repository_root, 'client')
    self.client_metadata = os.path.join(self.client_directory, 'metadata')
    self.client_metadata_current = os.path.join(self.client_metadata, 'current')
    self.client_metadata_previous = \
      os.path.join(self.client_metadata, 'previous')

    # Copy the original 'repository', 'client', and 'keystore' directories
    # to the temporary repository the test cases can use.
    shutil.copytree(original_repository, self.repository_directory)
    shutil.copytree(original_client, self.client_directory)
    shutil.copytree(original_keystore, self.keystore_directory)

    # 'path/to/tmp/repository' -> 'localhost:8001/tmp/repository'. 
    repository_basepath = self.repository_directory[len(os.getcwd()):]
    url_prefix = \
      'http://localhost:' + str(self.SERVER_PORT) + repository_basepath 
    
    # Setting 'tuf.conf.repository_directory' with the temporary client
    # directory copied from the original repository files.
    tuf.conf.repository_directory = self.client_directory 
    
    self.repository_mirrors = {'mirror1': {'url_prefix': url_prefix,
                                           'metadata_path': 'metadata',
                                           'targets_path': 'targets',
                                           'confined_target_dirs': ['']}}

    # Creating repository instance.  The test cases will use this client
    # updater to refresh metadata, fetch target files, etc.
    self.repository_name = 'test_repository'
    self.repository_updater = updater.Updater(self.repository_name,
                                              self.repository_mirrors)

    # Metadata role keys are needed by the test cases to make changes to the
    # repository (e.g., adding a new target file to 'targets.json' and then
    # requesting a refresh()).
    self.role_keys = _load_role_keys(self.keystore_directory)



  def tearDown(self):
    # We are inheriting from custom class.
    unittest_toolbox.Modified_TestCase.tearDown(self)
    tuf.roledb.clear_roledb(clear_all=True)
    tuf.keydb.clear_keydb(clear_all=True) 



  # UNIT TESTS.
  def test_timestamp_key_revocation(self):
    # First verify that the Timestamp role is properly signed.  Calling
    # refresh() should not raise an exception.
    self.repository_updater.refresh()

    # There should only be one key for Timestamp.  Store the keyid to later
    # verify that it has been revoked.
    timestamp_roleinfo = tuf.roledb.get_roleinfo('timestamp', self.repository_name) 
    timestamp_keyid = timestamp_roleinfo['keyids']
    self.assertEqual(len(timestamp_keyid), 1)

    # Remove 'timestamp_keyid' and add a new key.  Verify that the client
    # detects the removal and addition of keys to the Timestamp role.
    repository = repo_tool.load_repository(self.repository_directory)
    repository.timestamp.remove_verification_key(self.role_keys['timestamp']['public'])
    repository.timestamp.add_verification_key(self.role_keys['snapshot']['public'])
    
    # Root, Snapshot, and Timestamp must be rewritten.  Root must be written
    # because the timestamp key has changed; Snapshot, because  Root has
    # changed, and ...
    repository.root.load_signing_key(self.role_keys['root']['private'])
    repository.snapshot.load_signing_key(self.role_keys['snapshot']['private'])
    repository.timestamp.load_signing_key(self.role_keys['snapshot']['private'])
    repository.writeall()
   

    # Move the staged metadata to the "live" metadata.
    shutil.rmtree(os.path.join(self.repository_directory, 'metadata'))
    shutil.copytree(os.path.join(self.repository_directory, 'metadata.staged'),
                    os.path.join(self.repository_directory, 'metadata'))

    # The client performs a refresh of top-level metadata to get the latest
    # changes.
    self.repository_updater.refresh()
    
    # Verify that the client is able to recognize that a new set of keys have
    # been added to the Timestamp role.
    # First, has 'timestamp_keyid' been removed?
    timestamp_roleinfo = tuf.roledb.get_roleinfo('timestamp', self.repository_name) 
    self.assertTrue(timestamp_keyid not in timestamp_roleinfo['keyids'])

    # Second, is Timestamp's new key correct?  The new key should be Snapshot's.

    self.assertEqual(len(timestamp_roleinfo['keyids']), 1)
    snapshot_roleinfo = tuf.roledb.get_roleinfo('snapshot', self.repository_name)
    self.assertEqual(timestamp_roleinfo['keyids'], snapshot_roleinfo['keyids']) 
  
  
  
  def test_snapshot_key_revocation(self):
    # First verify that the Snapshot role is properly signed.  Calling
    # refresh() should not raise an exception.
    self.repository_updater.refresh()

    # There should only be one key for Snapshot.  Store the keyid to later
    # verify that it has been revoked.
    snapshot_roleinfo = tuf.roledb.get_roleinfo('snapshot', self.repository_name) 
    snapshot_keyid = snapshot_roleinfo['keyids']
    self.assertEqual(len(snapshot_keyid), 1)


    # Remove 'snapshot_keyid' and add a new key.  Verify that the client
    # detects the removal and addition of keys to the Snapshot role.
    repository = repo_tool.load_repository(self.repository_directory)
    repository.snapshot.remove_verification_key(self.role_keys['snapshot']['public'])
    repository.snapshot.add_verification_key(self.role_keys['timestamp']['public'])
    
    # Root, Snapshot, and Timestamp must be rewritten.  Root must be written
    # because the timestamp key has changed; Snapshot, because  Root has
    # changed, and Timesamp, because it must sign its metadata with a new key.
    repository.root.load_signing_key(self.role_keys['root']['private'])
    # Note: we added Timetamp's key to the Snapshot role.
    repository.snapshot.load_signing_key(self.role_keys['timestamp']['private'])
    repository.timestamp.load_signing_key(self.role_keys['timestamp']['private'])
    repository.writeall()
   

    # Move the staged metadata to the "live" metadata.
    shutil.rmtree(os.path.join(self.repository_directory, 'metadata'))
    shutil.copytree(os.path.join(self.repository_directory, 'metadata.staged'),
                    os.path.join(self.repository_directory, 'metadata'))

    # The client performs a refresh of top-level metadata to get the latest
    # changes.
    self.repository_updater.refresh()
    
    # Verify that the client is able to recognize that a new set of keys have
    # been added to the Snapshot role.
    # First, has 'snapshot_keyid' been removed?
    snapshot_roleinfo = tuf.roledb.get_roleinfo('snapshot', self.repository_name) 
    self.assertTrue(snapshot_keyid not in snapshot_roleinfo['keyids'])

    # Second, is Snapshot's new key correct?  The new key should be
    # Timestamp's.
    self.assertEqual(len(snapshot_roleinfo['keyids']), 1)
    timestamp_roleinfo = tuf.roledb.get_roleinfo('timestamp', self.repository_name)
    self.assertEqual(snapshot_roleinfo['keyids'], timestamp_roleinfo['keyids']) 





  def test_targets_key_revocation(self):
    # First verify that the Targets role is properly signed.  Calling
    # refresh() should not raise an exception.
    self.repository_updater.refresh()

    # There should only be one key for Targets.  Store the keyid to later
    # verify that it has been revoked.
    targets_roleinfo = tuf.roledb.get_roleinfo('targets', self.repository_name) 
    targets_keyid = targets_roleinfo['keyids']
    self.assertEqual(len(targets_keyid), 1)

    # Remove 'targets_keyid' and add a new key.  Verify that the client
    # detects the removal and addition of keys to the Targets role.
    repository = repo_tool.load_repository(self.repository_directory)
    repository.targets.remove_verification_key(self.role_keys['targets']['public'])
    repository.targets.add_verification_key(self.role_keys['timestamp']['public'])
    
    # Root, Snapshot, and Timestamp must be rewritten.  Root must be written
    # because the timestamp key has changed; Snapshot, because  Root has
    # changed, and Timestamp because it must sign its metadata with a new key.
    repository.root.load_signing_key(self.role_keys['root']['private'])
    # Note: we added Timetamp's key to the Targets role.
    repository.targets.load_signing_key(self.role_keys['timestamp']['private'])
    repository.snapshot.load_signing_key(self.role_keys['snapshot']['private'])
    repository.timestamp.load_signing_key(self.role_keys['timestamp']['private'])
    repository.writeall()
   

    # Move the staged metadata to the "live" metadata.
    shutil.rmtree(os.path.join(self.repository_directory, 'metadata'))
    shutil.copytree(os.path.join(self.repository_directory, 'metadata.staged'),
                    os.path.join(self.repository_directory, 'metadata'))

    # The client performs a refresh of top-level metadata to get the latest
    # changes.
    self.repository_updater.refresh()
    
    # Verify that the client is able to recognize that a new set of keys have
    # been added to the Targets role.
    # First, has 'targets_keyid' been removed?
    targets_roleinfo = tuf.roledb.get_roleinfo('targets', self.repository_name) 
    self.assertTrue(targets_keyid not in targets_roleinfo['keyids'])

    # Second, is Targets's new key correct?  The new key should be
    # Timestamp's.
    self.assertEqual(len(targets_roleinfo['keyids']), 1)
    timestamp_roleinfo = tuf.roledb.get_roleinfo('timestamp', self.repository_name)
    self.assertEqual(targets_roleinfo['keyids'], timestamp_roleinfo['keyids']) 
  
 

  def test_root_key_revocation(self):
    # First verify that the Root role is properly signed.  Calling
    # refresh() should not raise an exception.
    self.repository_updater.refresh()
    
    # There should only be one key for Root.  Store the keyid to later verify
    # that it has been revoked.
    root_roleinfo = tuf.roledb.get_roleinfo('root', self.repository_name) 
    root_keyid = root_roleinfo['keyids']
    self.assertEqual(len(root_keyid), 1)

    # Remove 'root_keyid' and add a new key.  Verify that the client detects
    # the removal and addition of keys to the Root file.
    repository = repo_tool.load_repository(self.repository_directory)
    repository.root.remove_verification_key(self.role_keys['root']['public'])
    
    repository.root.add_verification_key(self.role_keys['snapshot']['public'])
    repository.root.add_verification_key(self.role_keys['targets']['public'])
    repository.root.add_verification_key(self.role_keys['timestamp']['public'])
    
    # Root, Snapshot, and Timestamp must be rewritten.  Root must be written
    # because the timestamp key has changed; Snapshot, because  Root has
    # changed, and Timestamp because it must sign its metadata with a new key.
    repository.root.load_signing_key(self.role_keys['snapshot']['private'])
    repository.root.load_signing_key(self.role_keys['targets']['private'])
    repository.root.load_signing_key(self.role_keys['timestamp']['private'])
    
    # Note: we added Timetamp's key to the Root role.
    repository.snapshot.load_signing_key(self.role_keys['snapshot']['private'])
    repository.timestamp.load_signing_key(self.role_keys['timestamp']['private'])
    # Load the previous Root signing key so that the the client can update
    # successfully.
    repository.root.load_signing_key(self.role_keys['root']['private'])
 
    # Root's version number = 2 after the following writeall().
    repository.writeall()
    
    # Move the staged metadata to the "live" metadata.
    shutil.rmtree(os.path.join(self.repository_directory, 'metadata'))
    shutil.copytree(os.path.join(self.repository_directory, 'metadata.staged'),
                    os.path.join(self.repository_directory, 'metadata'))
   
    # Note well: The client should reject the new Root file because the
    # repository has revoked the only Root key that the client trusts.
    try: 
      self.repository_updater.refresh()
    
    except tuf.NoWorkingMirrorError as exception:
      for mirror_exception in exception.mirror_errors.values():
        self.assertTrue(isinstance(mirror_exception, tuf.BadSignatureError))

<<<<<<< HEAD
    # Load the previous Root signing key so that the the client can update
    # successfully.
    repository.root.load_signing_key(self.role_keys['root']['private'])
    repository.writeall() 
=======
    repository.write() 
>>>>>>> 0e93c3a7

    # Move the staged metadata to the "live" metadata.
    shutil.rmtree(os.path.join(self.repository_directory, 'metadata'))
    shutil.copytree(os.path.join(self.repository_directory, 'metadata.staged'),
                    os.path.join(self.repository_directory, 'metadata'))
    
    # Root's version number = 3...
    # The client successfully performs a refresh of top-level metadata to get
    # the latest changes.
    self.repository_updater.refresh()
    self.assertEqual(self.repository_updater.metadata['current']['root']['version'], 3)

    # Revoke the snapshot and targets keys (added to root) so that multiple
    # snapshots are created.  Discontinue signing with the old root key now
    # that the client has successfully updated (note: the old Root key
    # was revoked, but the repository continued signing with it to allow
    # the client to update).
    repository.root.unload_signing_key(self.role_keys['root']['private'])
    repository.root.remove_verification_key(self.role_keys['snapshot']['public'])
    repository.root.unload_signing_key(self.role_keys['snapshot']['private'])
    repository.writeall()
    
    # Move the staged metadata to the "live" metadata.
    shutil.rmtree(os.path.join(self.repository_directory, 'metadata'))
    shutil.copytree(os.path.join(self.repository_directory, 'metadata.staged'),
                    os.path.join(self.repository_directory, 'metadata'))

    # Root's version number = 4...
    self.repository_updater.refresh() 
    
    repository.root.remove_verification_key(self.role_keys['targets']['public'])
    repository.root.unload_signing_key(self.role_keys['targets']['private'])
    repository.writeall()

    # Move the staged metadata to the "live" metadata.
    shutil.rmtree(os.path.join(self.repository_directory, 'metadata'))
    shutil.copytree(os.path.join(self.repository_directory, 'metadata.staged'),
                    os.path.join(self.repository_directory, 'metadata'))

    # Root's version number = 5... 
    self.repository_updater.refresh()
    self.assertEqual(self.repository_updater.metadata['current']['root']['version'], 5)
    
    # Verify that the client is able to recognize that a new set of keys have
    # been added to the Root role.
    # First, has 'root`_keyid' been removed?
    root_roleinfo = tuf.roledb.get_roleinfo('root', self.repository_name)
    self.assertTrue(root_keyid not in root_roleinfo['keyids'])

    # Second, is Root's new key correct?  The new key should be
    # Timestamp's.
    self.assertEqual(len(root_roleinfo['keyids']), 1)
    timestamp_roleinfo = tuf.roledb.get_roleinfo('timestamp', self.repository_name)
    self.assertEqual(root_roleinfo['keyids'], timestamp_roleinfo['keyids']) 



def _load_role_keys(keystore_directory):
  
  # Populating 'self.role_keys' by importing the required public and private
  # keys of 'tuf/tests/repository_data/'.  The role keys are needed when
  # modifying the remote repository used by the test cases in this unit test.

  # The pre-generated key files in 'repository_data/keystore' are all encrypted with
  # a 'password' passphrase.
  EXPECTED_KEYFILE_PASSWORD = 'password'

  # Store and return the cryptography keys of the top-level roles, including 1
  # delegated role.
  role_keys = {}

  root_key_file = os.path.join(keystore_directory, 'root_key')
  targets_key_file = os.path.join(keystore_directory, 'targets_key')
  snapshot_key_file = os.path.join(keystore_directory, 'snapshot_key')
  timestamp_key_file = os.path.join(keystore_directory, 'timestamp_key')
  delegation_key_file = os.path.join(keystore_directory, 'delegation_key')

  role_keys = {'root': {}, 'targets': {}, 'snapshot': {}, 'timestamp': {},
               'role1': {}}

  # Import the top-level and delegated role public keys.
  role_keys['root']['public'] = \
    repo_tool.import_rsa_publickey_from_file(root_key_file+'.pub')
  role_keys['targets']['public'] = \
    repo_tool.import_ed25519_publickey_from_file(targets_key_file + '.pub')
  role_keys['snapshot']['public'] = \
    repo_tool.import_ed25519_publickey_from_file(snapshot_key_file + '.pub')
  role_keys['timestamp']['public'] = \
      repo_tool.import_ed25519_publickey_from_file(timestamp_key_file + '.pub')
  role_keys['role1']['public'] = \
      repo_tool.import_ed25519_publickey_from_file(delegation_key_file + '.pub')

  # Import the private keys of the top-level and delegated roles.
  role_keys['root']['private'] = \
    repo_tool.import_rsa_privatekey_from_file(root_key_file, 
                                              EXPECTED_KEYFILE_PASSWORD)
  role_keys['targets']['private'] = \
    repo_tool.import_ed25519_privatekey_from_file(targets_key_file,
                                              EXPECTED_KEYFILE_PASSWORD)
  role_keys['snapshot']['private'] = \
    repo_tool.import_ed25519_privatekey_from_file(snapshot_key_file,
                                              EXPECTED_KEYFILE_PASSWORD)
  role_keys['timestamp']['private'] = \
    repo_tool.import_ed25519_privatekey_from_file(timestamp_key_file,
                                              EXPECTED_KEYFILE_PASSWORD)
  role_keys['role1']['private'] = \
    repo_tool.import_ed25519_privatekey_from_file(delegation_key_file,
                                              EXPECTED_KEYFILE_PASSWORD)

  return role_keys



if __name__ == '__main__':
  unittest.main()<|MERGE_RESOLUTION|>--- conflicted
+++ resolved
@@ -351,7 +351,6 @@
     # Remove 'root_keyid' and add a new key.  Verify that the client detects
     # the removal and addition of keys to the Root file.
     repository = repo_tool.load_repository(self.repository_directory)
-    repository.root.remove_verification_key(self.role_keys['root']['public'])
     
     repository.root.add_verification_key(self.role_keys['snapshot']['public'])
     repository.root.add_verification_key(self.role_keys['targets']['public'])
@@ -364,13 +363,13 @@
     repository.root.load_signing_key(self.role_keys['targets']['private'])
     repository.root.load_signing_key(self.role_keys['timestamp']['private'])
     
-    # Note: we added Timetamp's key to the Root role.
+    # Note: We added the Snapshot, Targets, and Timetamp keys to the Root role.
+    # The Root's expected private key has not been loaded yet, so that
+    # we can verify that refresh() correctly raises a tuf.BadSignatureError
+    # exception.
     repository.snapshot.load_signing_key(self.role_keys['snapshot']['private'])
     repository.timestamp.load_signing_key(self.role_keys['timestamp']['private'])
-    # Load the previous Root signing key so that the the client can update
-    # successfully.
-    repository.root.load_signing_key(self.role_keys['root']['private'])
- 
+    
     # Root's version number = 2 after the following writeall().
     repository.writeall()
     
@@ -388,31 +387,32 @@
       for mirror_exception in exception.mirror_errors.values():
         self.assertTrue(isinstance(mirror_exception, tuf.BadSignatureError))
 
-<<<<<<< HEAD
-    # Load the previous Root signing key so that the the client can update
-    # successfully.
+    repository.root.add_verification_key(self.role_keys['root']['public'])
     repository.root.load_signing_key(self.role_keys['root']['private'])
-    repository.writeall() 
-=======
-    repository.write() 
->>>>>>> 0e93c3a7
-
-    # Move the staged metadata to the "live" metadata.
-    shutil.rmtree(os.path.join(self.repository_directory, 'metadata'))
-    shutil.copytree(os.path.join(self.repository_directory, 'metadata.staged'),
-                    os.path.join(self.repository_directory, 'metadata'))
-    
-    # Root's version number = 3...
+    
+    # root, snapshot, and timestamp should be dirty 
+    repository.dirty_roles()
+    repository.write('root', increment_version_number=False)
+    repository.write('snapshot')
+    repository.write('timestamp')
+
+    # Move the staged metadata to the "live" metadata.
+    shutil.rmtree(os.path.join(self.repository_directory, 'metadata'))
+    shutil.copytree(os.path.join(self.repository_directory, 'metadata.staged'),
+                    os.path.join(self.repository_directory, 'metadata'))
+    
+    # Root's version number = 2...
     # The client successfully performs a refresh of top-level metadata to get
     # the latest changes.
     self.repository_updater.refresh()
-    self.assertEqual(self.repository_updater.metadata['current']['root']['version'], 3)
+    self.assertEqual(self.repository_updater.metadata['current']['root']['version'], 2)
 
     # Revoke the snapshot and targets keys (added to root) so that multiple
     # snapshots are created.  Discontinue signing with the old root key now
     # that the client has successfully updated (note: the old Root key
     # was revoked, but the repository continued signing with it to allow
     # the client to update).
+    repository.root.remove_verification_key(self.role_keys['root']['public'])
     repository.root.unload_signing_key(self.role_keys['root']['private'])
     repository.root.remove_verification_key(self.role_keys['snapshot']['public'])
     repository.root.unload_signing_key(self.role_keys['snapshot']['private'])
@@ -423,7 +423,7 @@
     shutil.copytree(os.path.join(self.repository_directory, 'metadata.staged'),
                     os.path.join(self.repository_directory, 'metadata'))
 
-    # Root's version number = 4...
+    # Root's version number = 3...
     self.repository_updater.refresh() 
     
     repository.root.remove_verification_key(self.role_keys['targets']['public'])
@@ -435,13 +435,13 @@
     shutil.copytree(os.path.join(self.repository_directory, 'metadata.staged'),
                     os.path.join(self.repository_directory, 'metadata'))
 
-    # Root's version number = 5... 
-    self.repository_updater.refresh()
-    self.assertEqual(self.repository_updater.metadata['current']['root']['version'], 5)
+    # Root's version number = 4... 
+    self.repository_updater.refresh()
+    self.assertEqual(self.repository_updater.metadata['current']['root']['version'], 4)
     
     # Verify that the client is able to recognize that a new set of keys have
     # been added to the Root role.
-    # First, has 'root`_keyid' been removed?
+    # First, has 'root_keyid' been removed?
     root_roleinfo = tuf.roledb.get_roleinfo('root', self.repository_name)
     self.assertTrue(root_keyid not in root_roleinfo['keyids'])
 
@@ -457,8 +457,7 @@
   
   # Populating 'self.role_keys' by importing the required public and private
   # keys of 'tuf/tests/repository_data/'.  The role keys are needed when
-  # modifying the remote repository used by the test cases in this unit test.
-
+  # modifying the remote repository used by the test cases in this unit test.  
   # The pre-generated key files in 'repository_data/keystore' are all encrypted with
   # a 'password' passphrase.
   EXPECTED_KEYFILE_PASSWORD = 'password'
