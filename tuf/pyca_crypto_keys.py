#!/usr/bin/env python

"""
<Program Name>
  pyca_crypto_keys.py

<Author>
  Vladimir Diaz <vladimir.v.diaz@gmail.com>

<Started>
  June 3, 2015.

<Copyright>
  See LICENSE for licensing information.

<Purpose>
  The goal of this module is to support public-key and general-purpose
  cryptography through the pyca/cryptography (available as 'cryptography' on
  pypi) library.
  
  The RSA-related functions provided include:
  generate_rsa_public_and_private()
  create_rsa_signature()
  verify_rsa_signature()
  create_rsa_encrypted_pem()
  create_rsa_public_and_private_from_encrypted_pem()

  The general-purpose functions include:
  encrypt_key()
  decrypt_key()
  
  pyca/cryptography performs the actual cryptographic operations and the
  functions listed above can be viewed as the easy-to-use public interface. 

  https://pypi.python.org/pypi/cryptography/
  https://github.com/pyca/cryptography
  
  https://en.wikipedia.org/wiki/RSA_(algorithm)
  https://en.wikipedia.org/wiki/Advanced_Encryption_Standard
  https://en.wikipedia.org/wiki/PBKDF
  http://en.wikipedia.org/wiki/Scrypt

  TUF key files are encrypted with the AES-256-CTR-Mode symmetric key
  algorithm.  User passwords are strengthened with PBKDF2, currently set to
  100,000 passphrase iterations.  The previous evpy implementation used 1,000
  iterations.
  
  PEM-encrypted RSA key files use the Triple Data Encryption Algorithm (3DES),
  and Cipher-block chaining (CBC) for the mode of operation.  Password-Based Key
  Derivation Function 1 (PBKDF1) + MD5.
 """

# Help with Python 3 compatibility, where the print statement is a function, an
# implicit relative import is invalid, and the '/' operator performs true
# division.  Example:  print 'hello world' raises a 'SyntaxError' exception.
from __future__ import print_function
from __future__ import absolute_import
from __future__ import division
from __future__ import unicode_literals

import os
import binascii
import json


# Import pyca/cryptography routines needed to generate and load cryptographic
# keys in PEM format.
from cryptography.hazmat.primitives import serialization
from cryptography.hazmat.backends.interfaces import PEMSerializationBackend
from cryptography.hazmat.primitives.serialization import load_pem_private_key
from cryptography.hazmat.backends import default_backend

# Import Exception classes need to catch pyca/cryptography exceptions.
import cryptography.exceptions

# 'cryptography.hazmat.primitives.asymmetric' (i.e., pyca/cryptography's
# public-key cryptography modules) supports algorithms like the Digital
# Signature Algorithm (DSA) and the ECDSA (Elliptic Curve Digital Signature
# Algorithm) encryption system.  The 'rsa' module module is needed here to
# generate RSA keys and PS
from cryptography.hazmat.primitives.asymmetric import rsa

# PyCrypo's RSA module is needed to generate and import encrypted RSA keys.
# Generating and loading encrypted key files with pyca/cryptography will be
# added once these routines are supported.
import Crypto.PublicKey.RSA

# pyca/Cryptography requires hash objects to generate PKCS#1 PSS
# signatures (i.e., padding.PSS).  The 'hmac' module is needed to verify
# ciphertexts in encrypted key files.
from cryptography.hazmat.primitives import hashes
from cryptography.hazmat.primitives import hmac

# RSA's probabilistic signature scheme with appendix (RSASSA-PSS).
# PKCS#1 v1.5 is available for compatibility with existing applications, but
# RSASSA-PSS is encouraged for newer applications.  RSASSA-PSS generates
# a random salt to ensure the signature generated is probabilistic rather than
# deterministic (e.g., PKCS#1 v1.5).
# http://en.wikipedia.org/wiki/RSA-PSS#Schemes 
# https://tools.ietf.org/html/rfc3447#section-8.1 
# The 'padding' module is needed for PSS signatures.
from cryptography.hazmat.primitives.asymmetric import padding

# Import pyca/cryptography's Key Derivation Function (KDF) module.
# 'tuf.keys.py' needs this module to derive a secret key according to the
# Password-Based Key Derivation Function 2 specification.  The derived key is
# used as the symmetric key to encrypt TUF key information.
# PKCS#5 v2.0 PBKDF2 specification: http://tools.ietf.org/html/rfc2898#section-5.2 
from cryptography.hazmat.primitives.kdf.pbkdf2 import PBKDF2HMAC

# pyca/cryptography's AES implementation available in 'ciphers.Cipher. and
# 'ciphers.algorithms'.  AES is a symmetric key algorithm that operates on
# fixed block sizes of 128-bits.
# https://en.wikipedia.org/wiki/Advanced_Encryption_Standard
from cryptography.hazmat.primitives.ciphers import Cipher, algorithms

# The mode of operation is presently set to CTR (CounTeR Mode) for symmetric
# block encryption (AES-256, where the symmetric key is 256 bits).  'modes' can
# be used as an argument to 'ciphers.Cipher' to specify the mode of operation
# for the block cipher.  The initial random block, or initialization vector
# (IV), can be set to begin the process of incrementing the 128-bit blocks and
# allowing the AES algorithm to perform cipher block operations on them. 
from cryptography.hazmat.primitives.ciphers import modes

# Import the TUF package and TUF-defined exceptions in __init__.py.
import tuf

# Digest objects are needed to generate hashes.
import tuf.hash

# Perform object format-checking.
import tuf.formats

# Extract/reference the cryptography library settings.  For example:
# 'tuf.conf.RSA_CRYPTO_LIBRARY'
import tuf.conf

# Import routine to process key files containing JSON data.
import tuf.util

# Recommended RSA key sizes:
# http://www.emc.com/emc-plus/rsa-labs/historical/twirl-and-rsa-key-size.htm#table1
# According to the document above, revised May 6, 2003, RSA keys of size 3072
# provide security through 2031 and beyond.
_DEFAULT_RSA_KEY_BITS = 3072 

# The delimiter symbol used to separate the different sections of encrypted
# files (i.e., salt, iterations, hmac, IV, ciphertext).  This delimiter is
# arbitrarily chosen and should not occur in the hexadecimal representations of
# the fields it is separating.
_ENCRYPTION_DELIMITER = '@@@@'

# AES key size.  Default key size = 32 bytes = AES-256.
_AES_KEY_SIZE = 32

# Default salt size, in bytes.  A 128-bit salt (i.e., a random sequence of data
# to protect against attacks that use precomputed rainbow tables to crack
# password hashes) is generated for PBKDF2.  
_SALT_SIZE = 16 

# Default PBKDF2 passphrase iterations.  The current "good enough" number
# of passphrase iterations.  We recommend that important keys, such as root,
# be kept offline.  'tuf.conf.PBKDF2_ITERATIONS' should increase as CPU
# speeds increase, set here at 100,000 iterations by default (in 2013).
# Repository maintainers may opt to modify the default setting according to
# their security needs and computational restrictions.  A strong user password
# is still important.  Modifying the number of iterations will result in a new
# derived key+PBDKF2 combination if the key is loaded and re-saved, overriding
# any previous iteration setting used by the old '<keyid>.key'.
# https://en.wikipedia.org/wiki/PBKDF2
_PBKDF2_ITERATIONS = tuf.conf.PBKDF2_ITERATIONS



def generate_rsa_public_and_private(bits=_DEFAULT_RSA_KEY_BITS):
  """
  <Purpose> 
    Generate public and private RSA keys with modulus length 'bits'.
    The public and private keys returned conform to 'tuf.formats.PEMRSA_SCHEMA'
    and have the form:

    '-----BEGIN RSA PUBLIC KEY----- ...'

    or

    '-----BEGIN RSA PRIVATE KEY----- ...'
    
    The public and private keys are returned as strings in PEM format.

    'generate_rsa_public_and_private()' enforces a minimum key size of 2048
    bits.  If 'bits' is unspecified, a 3072-bit RSA key is generated, which is
    the key size recommended by TUF.
    
    >>> public, private = generate_rsa_public_and_private(2048)
    >>> tuf.formats.PEMRSA_SCHEMA.matches(public)
    True
    >>> tuf.formats.PEMRSA_SCHEMA.matches(private)
    True

  <Arguments>
    bits:
      The key size, or key length, of the RSA key.  'bits' must be 2048, or
      greater.  'bits' defaults to 3072 if not specified. 

  <Exceptions>
    tuf.FormatError, if 'bits' does not contain the correct format.

  <Side Effects>
    The RSA keys are generated from pyca/cryptography's
    rsa.generate_private_key() function.

  <Returns>
    A (public, private) tuple containing the RSA keys in PEM format.
  """

  # Does 'bits' have the correct format?
  # This check will ensure 'bits' conforms to 'tuf.formats.RSAKEYBITS_SCHEMA'.
  # 'bits' must be an integer object, with a minimum value of 2048.
  # Raise 'tuf.FormatError' if the check fails.
  tuf.formats.RSAKEYBITS_SCHEMA.check_match(bits)
  
  # Generate the public and private RSA keys.  The pyca/cryptography 'rsa'
  # module performs the actual key generation.  The 'bits' argument is used,
  # and a 2048-bit minimum is enforced by
  # tuf.formats.RSAKEYBITS_SCHEMA.check_match().
  private_key = rsa.generate_private_key(public_exponent=65537, key_size=bits,
                                         backend=default_backend())

  # Extract the public & private halves of the RSA key and generate their
  # PEM-formatted representations.  Return the key pair as a (public, private)
  # tuple, where each RSA is a string in PEM format.
  private_pem = private_key.private_bytes(encoding=serialization.Encoding.PEM,
                        format=serialization.PrivateFormat.TraditionalOpenSSL,
                        encryption_algorithm=serialization.NoEncryption())
 
  # Need to generate the public pem from the private key before serialization
  # to PEM.
  public_key = private_key.public_key()
  public_pem = public_key.public_bytes(encoding=serialization.Encoding.PEM,
                    format=serialization.PublicFormat.SubjectPublicKeyInfo)
 
  return public_pem.decode(), private_pem.decode()





def create_rsa_signature(private_key, data):
  """
  <Purpose>
    Generate an RSASSA-PSS signature.  The signature, and the method (signature
    algorithm) used, is returned as a (signature, method) tuple.

    The signing process will use 'private_key' to generate the signature of
    'data'.

    RFC3447 - RSASSA-PSS 
    http://www.ietf.org/rfc/rfc3447.txt
    
    >>> public, private = generate_rsa_public_and_private(2048)
    >>> data = 'The quick brown fox jumps over the lazy dog'.encode('utf-8')
    >>> signature, method = create_rsa_signature(private, data)
    >>> tuf.formats.NAME_SCHEMA.matches(method)
    True
    >>> method == 'RSASSA-PSS'
    True
    >>> tuf.formats.PYCACRYPTOSIGNATURE_SCHEMA.matches(signature)
    True

  <Arguments>
    private_key: 
      The private RSA key, a string in PEM format.

    data:
      Data (string) used by create_rsa_signature() to generate the signature.

  <Exceptions>
    tuf.FormatError, if 'private_key' is improperly formatted.
    
    ValueError, if 'private_key' is unset.

    tuf.CryptoError, if the signature cannot be generated. 

  <Side Effects>
    pyca/cryptography's 'RSAPrivateKey.signer()' called to generate the
    signature.

  <Returns>
    A (signature, method) tuple, where the signature is a string and the method
    is 'RSASSA-PSS'.
  """
  
  # Does the arguments have the correct format?
  # This check will ensure the arguments conform to 'tuf.formats.PEMRSA_SCHEMA'.
  # and 'tuf.formats.DATA_SCHEMA' 
  # Raise 'tuf.FormatError' if the checks fail.
  tuf.formats.PEMRSA_SCHEMA.check_match(private_key)
  tuf.formats.DATA_SCHEMA.check_match(data) 

  # Signing 'data' requires a private key.  The 'RSASSA-PSS' signing method is
  # the only method currently supported.
  method = 'RSASSA-PSS'
  signature = None

  # Verify the signature, but only if the private key has been set.  The private
  # key is a NULL string if unset.  Although it may be clearer to explicitly
  # check that 'private_key' is not '', we can/should check for a value and not
  # compare identities with the 'is' keyword.  Up to this point 'private_key'
  # has variable size and can be an empty string.
  if len(private_key):
    
    # Generate an RSSA-PSS signature.  Raise 'tuf.CryptoError' for any of the
    # expected exceptions raised by pyca/cryptography.
    try:
      # 'private_key' (in PEM format) must first be converted to a
      # pyca/cryptography private key object before a signature can be
      # generated.
      private_key_object = load_pem_private_key(private_key.encode('utf-8'),
                                                password=None,
                                                backend=default_backend())
   
      # Calculate the SHA256 hash of 'data' and generate the hash's PKCS1-PSS
      # signature. 
      rsa_signer = \
        private_key_object.signer(padding.PSS(mgf=padding.MGF1(hashes.SHA256()),
                      salt_length=hashes.SHA256().digest_size), hashes.SHA256())
     
    # If the PEM data could not be decrypted, or if its structure could not be
    # decoded successfully.
    except ValueError: #pragma: no cover
      raise tuf.CryptoError('The private key (in PEM format) could not be'
        ' deserialized.')

    # 'TypeError' raised if a password was given and the private key was not
    # encrypted, or if the key was encrypted but no password was supplied.
    # Note: A passphrase or password is not used when generating 'private_key',
    # since it should not be encrypted.
    except TypeError: #pragma: no cover
      raise tuf.CryptoError('The private key was unexpectedly encrypted.')
    
    # 'cryptography.exceptions.UnsupportedAlgorithm' raised if the serialized
    # key is of a type that is not supported by the backend, or if the key is
    # encrypted with a symmetric cipher that is not supported by the backend.
    except cryptography.exceptions.UnsupportedAlgorithm: #pragma: no cover
      raise tuf.CryptoError('The private key is encrypted with an'
        ' unsupported algorithm.')
   
    # Generate an RSSA-PSS signature.
    rsa_signer.update(data)
    signature = rsa_signer.finalize()
  
  else:
    raise ValueError('The required private key is unset.')

  return signature, method





def verify_rsa_signature(signature, signature_method, public_key, data):
  """
  <Purpose>
    Determine whether the corresponding private key of 'public_key' produced
    'signature'.  verify_signature() will use the public key, signature method,
    and 'data' to complete the verification.
    
    >>> public, private = generate_rsa_public_and_private(2048)
    >>> data = b'The quick brown fox jumps over the lazy dog'
    >>> signature, method = create_rsa_signature(private, data)
    >>> verify_rsa_signature(signature, method, public, data)
    True
    >>> verify_rsa_signature(signature, method, public, b'bad_data')
    False

  <Arguments>
    signature:
      An RSASSA PSS signature, as a string.  This is the signature returned
      by create_rsa_signature(). 

    signature_method:
      A string that indicates the signature algorithm used to generate
      'signature'.  'RSASSA-PSS' is currently supported.

    public_key:
      The RSA public key, a string in PEM format.

    data:
      Data used by tuf.keys.create_signature() to generate
      'signature'.  'data' (a string) is needed here to verify 'signature'.

  <Exceptions>
    tuf.FormatError, if 'signature', 'signature_method', 'public_key', or
    'data' are improperly formatted.

    tuf.UnknownMethodError, if the signing method used by
    'signature' is not one supported by tuf.keys.create_signature().

    tuf.CryptoError, if the private key cannot be decoded or its key type
    is unsupported.
    
  <Side Effects>
    pyca/cryptography's RSAPublicKey.verifier() called to do the actual
    verification.

   <Returns>
    Boolean.  True if the signature is valid, False otherwise.
  """
  
  # Does 'public_key' have the correct format?
  # This check will ensure 'public_key' conforms to 'tuf.formats.PEMRSA_SCHEMA'.
  # Raise 'tuf.FormatError' if the check fails.
  tuf.formats.PEMRSA_SCHEMA.check_match(public_key)

  # Does 'signature_method' have the correct format?
  tuf.formats.NAME_SCHEMA.check_match(signature_method)

  # Does 'signature' have the correct format?
  tuf.formats.PYCACRYPTOSIGNATURE_SCHEMA.check_match(signature)
  
  # What about 'data'?
  tuf.formats.DATA_SCHEMA.check_match(data)

  # Verify whether the private key of 'public_key' produced 'signature'.
  # Before returning the 'valid_signature' Boolean result, ensure 'RSASSA-PSS'
  # was used as the signing method.
  valid_signature = False

  # Verify the expected 'signature_method' value.
  if signature_method != 'RSASSA-PSS':
    raise tuf.UnknownMethodError(signature_method)
 
  # Verify the RSASSA-PSS signature with pyca/cryptography.
  try:
    public_key_object = serialization.load_pem_public_key(public_key.encode('utf-8'),
                                                   backend=default_backend())
    
    # 'salt_length' is set to the digest size of the hashing algorithm (to
    # match the default size used by 'tuf.pycrypto_keys.py').
    verifier = public_key_object.verifier(signature,
                                padding.PSS(mgf=padding.MGF1(hashes.SHA256()),
                                salt_length=hashes.SHA256().digest_size), 
                                hashes.SHA256())

    verifier.update(data)
    
    # verify() raises 'cryptograpahy.exceptions.InvalidSignature' if the
    # signature is invalid.
    try: 
      verifier.verify()
      return True 
    
    except cryptography.exceptions.InvalidSignature:
      return False

  # Raised by load_pem_public_key(). 
  except (ValueError, cryptography.exceptions.UnsupportedAlgorithm) as e:
    raise tuf.CryptoError('The PEM could not be decoded successfully,'
      ' or contained an unsupported key type: ' + str(e))





def create_rsa_encrypted_pem(private_key, passphrase):
  """
  <Purpose>
<<<<<<< HEAD
    Return a string in PEM format, where the private portion of the RSA key is
    encrypted.  The format of the encrypted PEM is PKCS8, while the encryption
    algorithm used is not fixed.  pyca/cryptography will try to use the best
    available encryption algorithm in this case.
=======
    Return a string in PEM format, where the private part of the RSA key is
    encrypted.  The private part of the RSA key is encrypted by the Triple
    Data Encryption Algorithm (3DES) and Cipher-block chaining (CBC) for the 
    mode of operation.  Password-Based Key Derivation Function 1 (PBKDF1) + MD5
    is used to strengthen 'passphrase'.

    TODO: Generate encrypted PEM (that matches PyCrypto's) once support is
    added to pyca/cryptography.

    https://en.wikipedia.org/wiki/Triple_DES
    https://en.wikipedia.org/wiki/PBKDF2
>>>>>>> 5e0574f3

    >>> public, private = generate_rsa_public_and_private(2048)
    >>> passphrase = 'secret'
    >>> encrypted_pem = create_rsa_encrypted_pem(private, passphrase)
    >>> tuf.formats.PEMRSA_SCHEMA.matches(encrypted_pem)
    True

  <Arguments>
    private_key:
      The private key string in PEM format.

    passphrase:
      The passphrase, or password, to encrypt the private part of the RSA
      key.  'passphrase' is not used directly as the encryption key, a stronger
      encryption key is derived from it. 

  <Exceptions>
    tuf.FormatError, if the arguments are improperly formatted.

    tuf.CryptoError, if 'private_key' (private PEM format) cannot be
      deserialized.

    TypeError, if 'private_key' is unset. 

  <Side Effects>
    pyca/cryptography's key serialization functions are called to the
    PEM-formatted output.

  <Returns>
    A string in PEM format, where the private RSA key is encrypted.
    Conforms to 'tuf.formats.PEMRSA_SCHEMA'.
  """
  
  # Does 'private_key' have the correct format?
  # This check will ensure 'private_key' has the appropriate number
  # of objects and object types, and that all dict keys are properly named.
  # Raise 'tuf.FormatError' if the check fails.
  tuf.formats.PEMRSA_SCHEMA.check_match(private_key)
  
  # Does 'passphrase' have the correct format?
  tuf.formats.PASSWORD_SCHEMA.check_match(passphrase)

  # 'private_key' is in PEM format and unencrypted.  The extracted key will be
  # imported and converted to PyCA's RSA key object (.  Use PyCA's
  # private_bytes() method, with a passphrase specified, to create the expected
  # format of the private key.  In contrast, pycrypto_keys.py uses PBKDF1+MD5
  # to strengthen 'passphrase', and 3DES with CBC mode for encryption.
  # 'private_key' may still be a NULL string after the
  # 'tuf.formats.PEMRSA_SCHEMA' (i.e., 'private_key' has variable size and can
  # be an empty string.
  
  if len(private_key):
    try: 
      private_key = load_pem_private_key(private_key.encode('utf-8'),
                                         password=None,
                                         backend=default_backend())
    except ValueError:
      raise tuf.CryptoError('The private key (in PEM format) could not be'
        ' deserialized.')
  
  else:
    raise TypeError('The required private key is unset.')
  
  encrypted_pem = \
    private_key.private_bytes(encoding=serialization.Encoding.PEM,
    format=serialization.PrivateFormat.PKCS8,
    encryption_algorithm=serialization.BestAvailableEncryption(passphrase.encode('utf-8')))

  return encrypted_pem.decode()



def create_rsa_public_and_private_from_encrypted_pem(encrypted_pem, passphrase):
  """
  <Purpose>
    Generate public and private RSA keys from an encrypted PEM.
    The public and private keys returned conform to 'tuf.formats.PEMRSA_SCHEMA'
    and have the form:

    '-----BEGIN RSA PUBLIC KEY----- ... -----END RSA PUBLIC KEY-----'

    and

    '-----BEGIN RSA PRIVATE KEY----- ...-----END RSA PRIVATE KEY-----'
    
    The public and private keys are returned as strings in PEM format.

    The private key part of 'encrypted_pem' is encrypted.  pyca/cryptography's
    load_pem_private_key() method is used, where a passphrase is specified.  In
    the default case here, pyca/cryptography will decrypt with a PBKDF1+MD5
    strengthened'passphrase', and 3DES with CBC mode for encryption/decryption.
    Alternatively, key data may be encrypted with AES-CTR-Mode and the
    passphrase strengthened with PBKDF2+SHA256, although this method is used
    only with TUF encrypted key files.

    >>> public, private = generate_rsa_public_and_private(2048)
    >>> passphrase = 'secret'
    >>> encrypted_pem = create_rsa_encrypted_pem(private, passphrase)
    >>> returned_public, returned_private = \
    create_rsa_public_and_private_from_encrypted_pem(encrypted_pem, passphrase)
    >>> tuf.formats.PEMRSA_SCHEMA.matches(returned_public)
    True
    >>> tuf.formats.PEMRSA_SCHEMA.matches(returned_private)
    True
    >>> public == returned_public
    True
    >>> private == returned_private
    True
  
  <Arguments>
    encrypted_pem:
      A byte string in PEM format, where the private key is encrypted.  It has
      the form:
      
      '-----BEGIN RSA PRIVATE KEY-----\n
      Proc-Type: 4,ENCRYPTED\nDEK-Info: DES-EDE3-CBC ...'

    passphrase:
      The passphrase, or password, to decrypt the private part of the RSA
      key.  'passphrase' is not directly used as the encryption key, instead
      it is used to derive a stronger symmetric key.

  <Exceptions>
    tuf.FormatError, if the arguments are improperly formatted.

    tuf.CryptoError, if the public and private RSA keys cannot be generated
    from 'encrypted_pem', or exported in PEM format.

  <Side Effects>
    pyca/cryptography's 'serialization.load_pem_private_key()' called to
    perform the actual conversion from an encrypted RSA private key to
    PEM format.

  <Returns>
    A (public, private) tuple containing the RSA keys in PEM format.
  """
  
  # Does 'encryped_pem' have the correct format?
  # This check will ensure 'encrypted_pem' has the appropriate number
  # of objects and object types, and that all dict keys are properly named.
  # Raise 'tuf.FormatError' if the check fails.
  tuf.formats.PEMRSA_SCHEMA.check_match(encrypted_pem)

  # Does 'passphrase' have the correct format?
  tuf.formats.PASSWORD_SCHEMA.check_match(passphrase)
  
  # Generate a pyca/cryptography key object from 'encrypted_pem'.  The
  # generated PyCrypto key contains the required export methods needed to
  # generate the PEM-formatted representations of the public and private RSA
  # key.
  try:
    private_key = load_pem_private_key(encrypted_pem.encode('utf-8'),
                                       passphrase.encode('utf-8'),
                                       backend=default_backend())
 
  # pyca/cryptography's expected exceptions for 'load_pem_private_key()':
  # ValueError: If the PEM data could not be decrypted.
  # (possibly because the passphrase is wrong)."
  # TypeError: If a password was given and the private key was not encrypted.
  # Or if the key was encrypted but no password was supplied.
  # UnsupportedAlgorithm: If the private key (or if the key is encrypted with
  # an unsupported symmetric cipher) is not supported by the backend.
  except (ValueError, TypeError, cryptography.exceptions.UnsupportedAlgorithm) as e:
    # Raise 'tuf.CryptoError' and pyca/cryptography's exception message.  Avoid
    # propogating pyca/cryptography's exception trace to avoid revealing
    # sensitive error.
    raise tuf.CryptoError('RSA (public, private) tuple cannot be generated'
      ' from the encrypted PEM string: ' + str(e))
  
  # Export the public and private halves of the pyca/cryptography RSA key
  # object.  The (public, private) tuple returned contains the public and
  # private RSA keys in PEM format, as strings.
  # Extract the public & private halves of the RSA key and generate their
  # PEM-formatted representations.  Return the key pair as a (public, private)
  # tuple, where each RSA is a string in PEM format.
  private_pem = private_key.private_bytes(encoding=serialization.Encoding.PEM,
                        format=serialization.PrivateFormat.TraditionalOpenSSL,
                        encryption_algorithm=serialization.NoEncryption())
 
  # Need to generate the public key from the private one before serializing
  # to PEM format.
  public_key = private_key.public_key()
  public_pem = public_key.public_bytes(encoding=serialization.Encoding.PEM,
                    format=serialization.PublicFormat.SubjectPublicKeyInfo)

  return public_pem.decode(), private_pem.decode()





def encrypt_key(key_object, password):
  """
  <Purpose>
    Return a string containing 'key_object' in encrypted form. Encrypted
    strings may be safely saved to a file.  The corresponding decrypt_key()
    function can be applied to the encrypted string to restore the original key
    object.  'key_object' is a TUF key (e.g., RSAKEY_SCHEMA,
    ED25519KEY_SCHEMA).  This function calls the pyca/cryptography library to
    perform the encryption and derive a suitable encryption key.
    
    Whereas an encrypted PEM file uses the Triple Data Encryption Algorithm
    (3DES), the Cipher-block chaining (CBC) mode of operation, and the Password
    Based Key Derivation Function 1 (PBKDF1) + MD5 to strengthen 'password',
    encrypted TUF keys use AES-256-CTR-Mode and passwords strengthened with
    PBKDF2-HMAC-SHA256 (100K iterations by default, but may be overriden in
    'tuf.conf.PBKDF2_ITERATIONS' by the user).

    http://en.wikipedia.org/wiki/Advanced_Encryption_Standard
    http://en.wikipedia.org/wiki/CTR_mode#Counter_.28CTR.29
    https://en.wikipedia.org/wiki/PBKDF2

    >>> ed25519_key = {'keytype': 'ed25519', \
                       'keyid': \
          'd62247f817883f593cf6c66a5a55292488d457bcf638ae03207dbbba9dbe457d', \
                       'keyval': {'public': \
          '74addb5ad544a4306b34741bc1175a3613a8d7dc69ff64724243efdec0e301ad', \
                                  'private': \
          '1f26964cc8d4f7ee5f3c5da2fbb7ab35811169573ac367b860a537e47789f8c4'}}
    >>> passphrase = 'secret'
    >>> encrypted_key = encrypt_key(ed25519_key, passphrase)
    >>> tuf.formats.ENCRYPTEDKEY_SCHEMA.matches(encrypted_key.encode('utf-8'))
    True

  <Arguments>
    key_object:
      The TUF key object that should contain the private portion of the ED25519
      key.

    password:
      The password, or passphrase, to encrypt the private part of the RSA
      key.  'password' is not used directly as the encryption key, a stronger
      encryption key is derived from it. 

  <Exceptions>
    tuf.FormatError, if any of the arguments are improperly formatted or 
    'key_object' does not contain the private portion of the key.

    tuf.CryptoError, if an ED25519 key in encrypted TUF format cannot be
    created.

  <Side Effects>
    pyca/Cryptography cryptographic operations called to perform the actual
    encryption of 'key_object'.  'password' used to derive a suitable
    encryption key.

  <Returns>
    An encrypted string in 'tuf.formats.ENCRYPTEDKEY_SCHEMA' format.
  """
  
  # Do the arguments have the correct format?
  # Ensure the arguments have the appropriate number of objects and object
  # types, and that all dict keys are properly named.
  # Raise 'tuf.FormatError' if the check fails.
  tuf.formats.ANYKEY_SCHEMA.check_match(key_object)
  
  # Does 'password' have the correct format?
  tuf.formats.PASSWORD_SCHEMA.check_match(password)

  # Ensure the private portion of the key is included in 'key_object'.
  if 'private' not in key_object['keyval'] or not key_object['keyval']['private']:
    raise tuf.FormatError('Key object does not contain a private part.')

  # Derive a key (i.e., an appropriate encryption key and not the
  # user's password) from the given 'password'.  Strengthen 'password' with
  # PBKDF2-HMAC-SHA256 (100K iterations by default, but may be overriden in
  # 'tuf.conf.PBKDF2_ITERATIONS' by the user).
  salt, iterations, derived_key = _generate_derived_key(password)
 
  # Store the derived key info in a dictionary, the object expected
  # by the non-public _encrypt() routine.
  derived_key_information = {'salt': salt, 'iterations': iterations,
                             'derived_key': derived_key}

  # Convert the key object to json string format and encrypt it with the
  # derived key.
  encrypted_key = _encrypt(json.dumps(key_object), derived_key_information)  

  return encrypted_key





def decrypt_key(encrypted_key, password):
  """
  <Purpose>
    Return a string containing 'encrypted_key' in non-encrypted form.
    The decrypt_key() function can be applied to the encrypted string to restore
    the original key object, a TUF key (e.g., RSAKEY_SCHEMA, ED25519KEY_SCHEMA).
    This function calls the appropriate cryptography module (i.e.,
    pyca_crypto_keys.py) to perform the decryption.
    
    Encrypted TUF keys use AES-256-CTR-Mode and passwords strengthened with
    PBKDF2-HMAC-SHA256 (100K iterations be default, but may be overriden in
    'tuf.conf.py' by the user).
  
    http://en.wikipedia.org/wiki/Advanced_Encryption_Standard
    http://en.wikipedia.org/wiki/CTR_mode#Counter_.28CTR.29
    https://en.wikipedia.org/wiki/PBKDF2

    >>> ed25519_key = {'keytype': 'ed25519', \
                       'keyid': \
          'd62247f817883f593cf6c66a5a55292488d457bcf638ae03207dbbba9dbe457d', \
                       'keyval': {'public': \
          '74addb5ad544a4306b34741bc1175a3613a8d7dc69ff64724243efdec0e301ad', \
                                  'private': \
          '1f26964cc8d4f7ee5f3c5da2fbb7ab35811169573ac367b860a537e47789f8c4'}}
    >>> passphrase = 'secret'
    >>> encrypted_key = encrypt_key(ed25519_key, passphrase)
    >>> decrypted_key = decrypt_key(encrypted_key.encode('utf-8'), passphrase)
    >>> tuf.formats.ED25519KEY_SCHEMA.matches(decrypted_key)
    True
    >>> decrypted_key == ed25519_key
    True

  <Arguments>
    encrypted_key:
      An encrypted TUF key (additional data is also included, such as salt,
      number of password iterations used for the derived encryption key, etc)
      of the form 'tuf.formats.ENCRYPTEDKEY_SCHEMA'.  'encrypted_key' should
      have been generated with encrypted_key().

    password:
      The password, or passphrase, to encrypt the private part of the RSA
      key.  'password' is not used directly as the encryption key, a stronger
      encryption key is derived from it. 

  <Exceptions>
    tuf.FormatError, if the arguments are improperly formatted.

    tuf.CryptoError, if a TUF key cannot be decrypted from 'encrypted_key'.
    
    tuf.Error, if a valid TUF key object is not found in 'encrypted_key'.

  <Side Effects>
    The pyca/cryptography is library called to perform the actual decryption
    of 'encrypted_key'.  The key derivation data stored in 'encrypted_key' is
    used to re-derive the encryption/decryption key.

  <Returns>
    The decrypted key object in 'tuf.formats.ANYKEY_SCHEMA' format.
  """
  
  # Do the arguments have the correct format?
  # Ensure the arguments have the appropriate number of objects and object
  # types, and that all dict keys are properly named.
  # Raise 'tuf.FormatError' if the check fails.
  tuf.formats.ENCRYPTEDKEY_SCHEMA.check_match(encrypted_key)
  
  # Does 'password' have the correct format?
  tuf.formats.PASSWORD_SCHEMA.check_match(password)

  # Decrypt 'encrypted_key', using 'password' (and additional key derivation
  # data like salts and password iterations) to re-derive the decryption key. 
  json_data = _decrypt(encrypted_key.decode('utf-8'), password)
 
  # Raise 'tuf.Error' if 'json_data' cannot be deserialized to a valid
  # 'tuf.formats.ANYKEY_SCHEMA' key object.
  key_object = tuf.util.load_json_string(json_data.decode()) 
  
  return key_object





def _generate_derived_key(password, salt=None, iterations=None):
  """
  Generate a derived key by feeding 'password' to the Password-Based Key
  Derivation Function (PBKDF2).  pyca/cryptography's PBKDF2 implementation is
  used in this module.  'salt' may be specified so that a previous derived key
  may be regenerated, otherwise '_SALT_SIZE' is used by default.  'iterations'
  is the number of SHA-256 iterations to perform, otherwise
  '_PBKDF2_ITERATIONS' is used by default.
  """
 
  # Use pyca/cryptography's default backend (e.g., openSSL, CommonCrypto, etc.)
  # The default backend is not fixed and can be changed by pyca/cryptography
  # over time.
  backend = default_backend()
 
  # If 'salt' and 'iterations' are unspecified, a new derived key is generated.
  # If specified, a deterministic key is derived according to the given
  # 'salt' and 'iterrations' values.
  if salt is None:
    salt = os.urandom(_SALT_SIZE) 

  if iterations is None:
    iterations = _PBKDF2_ITERATIONS
  
  # Derive an AES key with PBKDF2.  The  'length' is the desired key length of
  # the derived key.
  pbkdf_object = PBKDF2HMAC(algorithm=hashes.SHA256(), length=32, salt=salt,
       iterations=iterations, backend=backend)

  derived_key = pbkdf_object.derive(password.encode('utf-8'))
  
  return salt, iterations, derived_key





def _encrypt(key_data, derived_key_information):
  """
  Encrypt 'key_data' using the Advanced Encryption Standard (AES-256) algorithm.
  'derived_key_information' should contain a key strengthened by PBKDF2.  The
  key size is 256 bits and AES's mode of operation is set to CTR (CounTeR Mode).
  The HMAC of the ciphertext is generated to ensure the ciphertext has not been
  modified.

  'key_data' is the JSON string representation of the key.  In the case
  of RSA keys, this format would be 'tuf.formats.RSAKEY_SCHEMA':
  
  {'keytype': 'rsa',
   'keyval': {'public': '-----BEGIN RSA PUBLIC KEY----- ...',
              'private': '-----BEGIN RSA PRIVATE KEY----- ...'}}

  'derived_key_information' is a dictionary of the form:
    {'salt': '...',
     'derived_key': '...',
     'iterations': '...'}

  'tuf.CryptoError' raised if the encryption fails.
  """

  # Generate a random Initialization Vector (IV).  Follow the provably secure
  # encrypt-then-MAC approach, which affords the ability to verify ciphertext
  # without needing to decrypt it and preventing an attacker from feeding the
  # block cipher malicious data.  Modes like GCM provide both encryption and
  # authentication, whereas CTR only provides encryption.  
  
  # Generate a random 128-bit IV.  Random bits of data is needed for salts and
  # initialization vectors suitable for the encryption algorithms used in
  # 'pyca_crypto_keys.py'.
  iv = os.urandom(16)
  
  # Construct an AES-CTR Cipher object with the given key and a randomly
  # generated IV.
  symmetric_key = derived_key_information['derived_key'] 
  encryptor = Cipher(algorithms.AES(symmetric_key), modes.CTR(iv),
                     backend=default_backend()).encryptor()

  # Encrypt the plaintext and get the associated ciphertext.
  # Do we need to check for any exceptions?
  ciphertext = encryptor.update(key_data.encode('utf-8')) + encryptor.finalize()
  
  # Generate the hmac of the ciphertext to ensure it has not been modified.
  # The decryption routine may verify a ciphertext without having to perform
  # a decryption operation.
  symmetric_key = derived_key_information['derived_key']
  salt = derived_key_information['salt']
  hmac_object = \
    cryptography.hazmat.primitives.hmac.HMAC(symmetric_key, hashes.SHA256(), 
                                             backend=default_backend())
  hmac_object.update(ciphertext)
  hmac_value = binascii.hexlify(hmac_object.finalize())

  # Store the number of PBKDF2 iterations used to derive the symmetric key so
  # that the decryption routine can regenerate the symmetric key successfully.
  # The PBKDF2 iterations are allowed to vary for the keys loaded and saved.
  iterations = derived_key_information['iterations']

  # Return the salt, iterations, hmac, initialization vector, and ciphertext
  # as a single string.  These five values are delimited by
  # '_ENCRYPTION_DELIMITER' to make extraction easier.  This delimiter is
  # arbitrarily chosen and should not occur in the hexadecimal representations
  # of the fields it is separating.
  return binascii.hexlify(salt).decode() + _ENCRYPTION_DELIMITER + \
         str(iterations) + _ENCRYPTION_DELIMITER + \
         hmac_value.decode() + _ENCRYPTION_DELIMITER + \
         binascii.hexlify(iv).decode() + _ENCRYPTION_DELIMITER + \
         binascii.hexlify(ciphertext).decode()
  
  



def _decrypt(file_contents, password):
  """
  The corresponding decryption routine for _encrypt().

  'tuf.CryptoError' raised if the decryption fails.
  """
  
  # Extract the salt, iterations, hmac, initialization vector, and ciphertext
  # from 'file_contents'.  These five values are delimited by
  # '_ENCRYPTION_DELIMITER'.  This delimiter is arbitrarily chosen and should
  # not occur in the hexadecimal representations of the fields it is separating.
  # Raise 'tuf.CryptoError', if 'file_contents' does not contains the expected
  # data layout.
  try: 
    salt, iterations, hmac, iv, ciphertext = \
      file_contents.split(_ENCRYPTION_DELIMITER)
  
  except ValueError:
    raise tuf.CryptoError('Invalid encrypted file.') 

  # Ensure we have the expected raw data for the delimited cryptographic data. 
  salt = binascii.unhexlify(salt.encode('utf-8'))
  iterations = int(iterations)
  iv = binascii.unhexlify(iv.encode('utf-8'))
  ciphertext = binascii.unhexlify(ciphertext.encode('utf-8'))

  # Generate derived key from 'password'.  The salt and iterations are specified
  # so that the expected derived key is regenerated correctly.  Discard the old
  # "salt" and "iterations" values, as we only need the old derived key.
  junk_old_salt, junk_old_iterations, symmetric_key = \
    _generate_derived_key(password, salt, iterations)

  # Verify the hmac to ensure the ciphertext is valid and has not been altered.
  # See the encryption routine for why we use the encrypt-then-MAC approach.
  # The decryption routine may verify a ciphertext without having to perform
  # a decryption operation.
  generated_hmac_object = \
    cryptography.hazmat.primitives.hmac.HMAC(symmetric_key, hashes.SHA256(),
                                             backend=default_backend())
  generated_hmac_object.update(ciphertext)
  generated_hmac = binascii.hexlify(generated_hmac_object.finalize())


  if not tuf.util.digests_are_equal(generated_hmac.decode(), hmac):
    raise tuf.CryptoError('Decryption failed.')
    
  # Construct a Cipher object, with the key and iv.
  decryptor = Cipher(algorithms.AES(symmetric_key), modes.CTR(iv),
                     backend=default_backend()).decryptor()

  # Decryption gets us the authenticated plaintext.
  plaintext = decryptor.update(ciphertext) + decryptor.finalize()

  return plaintext 





if __name__ == '__main__':
  # The interactive sessions of the documentation strings can be tested by
  # running 'pyca_crypto_keys.py' as a standalone module:
  # $ python pyca_crypto_keys.py
  import doctest
  doctest.testmod()<|MERGE_RESOLUTION|>--- conflicted
+++ resolved
@@ -465,24 +465,10 @@
 def create_rsa_encrypted_pem(private_key, passphrase):
   """
   <Purpose>
-<<<<<<< HEAD
     Return a string in PEM format, where the private portion of the RSA key is
     encrypted.  The format of the encrypted PEM is PKCS8, while the encryption
-    algorithm used is not fixed.  pyca/cryptography will try to use the best
+    algorithm used varies.  pyca/cryptography will try to use the best
     available encryption algorithm in this case.
-=======
-    Return a string in PEM format, where the private part of the RSA key is
-    encrypted.  The private part of the RSA key is encrypted by the Triple
-    Data Encryption Algorithm (3DES) and Cipher-block chaining (CBC) for the 
-    mode of operation.  Password-Based Key Derivation Function 1 (PBKDF1) + MD5
-    is used to strengthen 'passphrase'.
-
-    TODO: Generate encrypted PEM (that matches PyCrypto's) once support is
-    added to pyca/cryptography.
-
-    https://en.wikipedia.org/wiki/Triple_DES
-    https://en.wikipedia.org/wiki/PBKDF2
->>>>>>> 5e0574f3
 
     >>> public, private = generate_rsa_public_and_private(2048)
     >>> passphrase = 'secret'
