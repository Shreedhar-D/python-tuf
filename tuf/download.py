--- conflicted
+++ resolved
@@ -319,13 +319,8 @@
     while True:
       # We download a fixed chunk of data in every round. This is so that we
       # can defend against slow retrieval attacks. Furthermore, we do not wish
-<<<<<<< HEAD
-      # to download an extremely large file in one shot.  Before begining the
-      # round, sleep for a miniscule amount of time to prevent hogging the CPU
-=======
       # to download an extremely large file in one shot.  Before beginning the
       # round, sleep for a short amount of time so that the CPU is not hogged
->>>>>>> 69364327
       # in the while loop.
       time.sleep(0.05)
       data = b'' 
